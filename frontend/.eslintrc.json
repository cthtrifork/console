{
    "env": {
        "browser": true,
        "node": true,
        "es6": true,
        "jest": true
    },
    "plugins": [
        "@typescript-eslint",
        "react"
    ],
    "extends": [
        "react-app",
        "react-app/jest",
        "plugin:react/recommended",
        "plugin:@typescript-eslint/eslint-recommended"
    ],
    "parserOptions": {
        "ecmaVersion": 2018,
        "sourceType": "module"
    },
    "rules": {
        "no-console": "off",
        "strict": [
            "error",
            "global"
        ],
        "curly": "off",
        "quotes": [
            "error",
            "single"
        ],
        "jsx-quotes": [
            "error",
            "prefer-double"
        ],
        "no-unused-vars": "off",
<<<<<<< HEAD
        "unused-imports/no-unused-imports": "error",
        "unused-imports/no-unused-vars": "off",
        "eol-last": ["error", "always"],
        "eqeqeq": ["off"]
=======
        "@typescript-eslint/no-unused-vars": [
            2,
            {
                "argsIgnorePattern": "^_",
                "varsIgnorePattern": "^_",
                "caughtErrorsIgnorePattern": "^_"
            }
        ],
        "@typescript-eslint/no-inferrable-types": "off",
        "react/no-unescaped-entities": "off",
        "react/react-in-jsx-scope": "off",
        "react/prop-types": [2, { "ignore": ["children"]}],
        "react/no-children-prop": "off",
        "eol-last": [
            "error",
            "always"
        ],
        "eqeqeq": [
            "off"
        ]
>>>>>>> cb38473e
    }
}<|MERGE_RESOLUTION|>--- conflicted
+++ resolved
@@ -35,12 +35,6 @@
             "prefer-double"
         ],
         "no-unused-vars": "off",
-<<<<<<< HEAD
-        "unused-imports/no-unused-imports": "error",
-        "unused-imports/no-unused-vars": "off",
-        "eol-last": ["error", "always"],
-        "eqeqeq": ["off"]
-=======
         "@typescript-eslint/no-unused-vars": [
             2,
             {
@@ -61,6 +55,5 @@
         "eqeqeq": [
             "off"
         ]
->>>>>>> cb38473e
     }
 }