--- conflicted
+++ resolved
@@ -1236,7 +1236,6 @@
     }
 }
 
-<<<<<<< HEAD
 .messageHeaders {
     margin-bottom: 2em;
     margin-top: .5em;
@@ -1279,7 +1278,8 @@
             padding-right: 16px;
         }
     }
-=======
+}
+
 .noPadding .ant-table-cell {
     padding: 0 !important;
 
@@ -1324,5 +1324,4 @@
     .codeBox {
         background: hsl(0, 45%, 80%, );
     }
->>>>>>> 2f99d014
 }