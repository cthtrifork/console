--- conflicted
+++ resolved
@@ -130,11 +130,7 @@
         rowKey={r => r.id}
         rowClassName={() => 'pureDisplayRow'}
         columns={[
-<<<<<<< HEAD
-            { title: <span>Consumer ID</span>, dataIndex: 'id', className: 'whiteSpaceDefault', render: renderMergedID },
-=======
             { title: <span>Consumer ID</span>, dataIndex: 'id', className: 'whiteSpaceDefault', render: renderMergedID, sorter: sortField('id'), sortOrder: 'ascend' },
->>>>>>> c9b59ff7
             //{ width: '150px', title: 'ClientID', dataIndex: 'clientId' },
             { width: '150px', title: 'Client Host', dataIndex: 'clientHost' },
             { title: 'Assignments', dataIndex: 'assignments', render: (t, r, i) => renderAssignments(t), className: 'whiteSpaceDefault' },
@@ -144,14 +140,10 @@
 const renderMergedID = (text: string, record: GroupMemberDescription) => {
     if (record.id.startsWith(record.clientId)) { // should always be true...
         const suffix = record.id.substring(record.clientId.length);
-<<<<<<< HEAD
-        return <>{record.clientId}<span className='consumerGroupSuffix'>{suffix}</span></>
-=======
         return <span className='consumerGroupCompleteID'>
             <span className='consumerGroupName'>{record.clientId}</span>
             <span className='consumerGroupSuffix'>{suffix}</span>
         </span>
->>>>>>> c9b59ff7
     }
 };
 
