import { Component, ReactNode } from "react";
import React from "react";
import { TopicDetail, TopicMessage } from "../../../state/restInterfaces";
import { Table, Tooltip, Row, Popover, Button, Select, Input, Typography, message, Tag, Alert, Empty, ConfigProvider, Modal, AutoComplete, Space, Switch, Menu, Dropdown } from "antd";
import { observer } from "mobx-react";
import { api } from "../../../state/backendApi";
import { PreviewTag, TopicOffsetOrigin, FilterEntry, ColumnList } from "../../../state/ui";
import ReactJson, { CollapsedFieldProps } from 'react-json-view'
import prettyBytes from 'pretty-bytes';
import { sortField, range, makePaginationConfig } from "../../misc/common";
import { motion, AnimatePresence } from "framer-motion";
import { observable, computed, transaction, autorun, IReactionDisposer, untracked } from "mobx";
import { findElementDeep, cullText, ToJson } from "../../../utils/utils";
import { MotionDiv, MotionSpan, animProps_span_messagesStatus } from "../../../utils/animationProps";
import Paragraph from "antd/lib/typography/Paragraph";
import { ColumnProps } from "antd/lib/table";
import '../../../utils/arrayExtensions';
import { FilterableDataSource } from "../../../utils/filterableDataSource";
import { uiState } from "../../../state/uiState";
import qs from 'query-string';
import { parse as parseUrl, format as formatUrl } from "url";
import { editQuery } from "../../../utils/queryHelper";
import { filterConverter, sanitizeString } from "../../../utils/filterHelper";
import { numberToThousandsString, Label, OptionGroup, StatusIndicator, LayoutBypass, TimestampDisplay } from "../../../utils/tsxUtils";
import { SyncIcon, XCircleIcon, PlusIcon, SkipIcon } from '@primer/octicons-v2-react'

import queryString from 'query-string';
import { SettingOutlined, FilterOutlined, DeleteOutlined, PlusOutlined, QuestionCircleTwoTone, SettingFilled, EllipsisOutlined } from '@ant-design/icons';
import { SortOrder } from "antd/lib/table/interface";
import { IsDev } from "../../../utils/env";

import Editor from 'react-simple-code-editor';

import Prism, { languages as PrismLanguages } from "prismjs";
import 'prismjs/prism.js';
import 'prismjs/components/prism-javascript';
import "prismjs/components/prism-js-extras"
import 'prismjs/themes/prism.css';
<<<<<<< HEAD
import { timeStamp } from "console";
import { triggerAsyncId } from "async_hooks";
=======
>>>>>>> 2f99d014



const { Text } = Typography;
const { Option } = Select;
const InputGroup = Input.Group;

/*
    TODO:
        - when the user has entered a specific offset, we should prevent selecting 'all' partitions, as that wouldn't make any sense.
        - add back summary of quick search  <this.FilterSummary />
*/

@observer
export class TopicMessageView extends Component<{ topic: TopicDetail }> {

    @observable previewDisplay: string[] = [];
    @observable allCurrentKeys: string[] = [];
    @observable showPreviewSettings = false;
    @observable showColumnSettings = false;

    @observable fetchError = null as Error | null;

    pageConfig = makePaginationConfig(uiState.topicSettings.messagesPageSize);
    messageSource = new FilterableDataSource<TopicMessage>(() => api.Messages, this.isFilterMatch, 16);

    autoSearchReaction: IReactionDisposer | null = null;
    quickSearchReaction: IReactionDisposer | null = null;

    currentSearchRun: string | null = null;

    constructor(props: { topic: TopicDetail }) {
        super(props);
        this.executeMessageSearch = this.executeMessageSearch.bind(this); // needed because we must pass the function directly as 'submit' prop
    }

    componentDidMount() {
        // unpack query parameters (if any)
        const searchParams = uiState.topicSettings.searchParams;
        const query = qs.parse(window.location.search);
        console.log("parsing query: " + ToJson(query));
        if (query.p != null) searchParams.partitionID = Number(query.p);
        if (query.s != null) searchParams.maxResults = Number(query.s);
        if (query.o != null) {
            searchParams.startOffset = Number(query.o);
            searchParams.offsetOrigin = (searchParams.startOffset >= 0) ? TopicOffsetOrigin.Custom : searchParams.startOffset;
        }
        if (query.q != null) uiState.topicSettings.quickSearch = String(query.q);

        // Auto search when parameters change

        this.autoSearchReaction = autorun(() => this.searchFunc('auto'), { delay: 100, name: 'auto search when parameters change' });

        // Quick search -> url
        this.quickSearchReaction = autorun(() => {
            editQuery(query => {
                const q = String(uiState.topicSettings.quickSearch);
                query["q"] = q ? q : undefined;
            })
        }, { name: 'update query string' });

        /*
        message.config({ top: 8 });
        const content = <div>
            <div style={{ minWidth: '300px', lineHeight: 0 }}>
                <Progress percent={80} showInfo={false} status='active' size='small' style={{ lineHeight: 1 }} />
            </div>
            <div style={{ display: 'flex', fontFamily: '"Open Sans", sans-serif', fontWeight: 600, fontSize: '80%' }}>
                <div>Status</div>
                <div style={{ marginLeft: 'auto', paddingLeft: '2em' }}>76/200</div>
            </div>
        </div>
        const hide = message.open({ content: content, key: 'messageSearchStatus', icon: <span />, duration: null, type: 'loading' });
        */
        //setTimeout(hide, 2000);

        // const searchProgressIndicatorReaction = autorun(() => {
        // });

        this.messageSource.filterText = uiState.topicSettings.quickSearch;
    }
    componentWillUnmount() {
        this.messageSource.dispose();
        if (this.autoSearchReaction)
            this.autoSearchReaction();
        if (this.quickSearchReaction)
            this.quickSearchReaction();
    }

    render() {
        return <>
            <this.SearchControlsBar />

            {/* Message Table (or error display) */}
            {this.fetchError
                ? <Alert
                    type="error" showIcon
                    message="Backend API Error"
                    description={<div>
                        <Text>Please check and modify the request before resubmitting.</Text>
                        <div className='codeBox'>{this.fetchError.message}</div>
                        <Button onClick={() => this.executeMessageSearch()}>
                            Retry Search
                        </Button>
                    </div>}
                />
                : <>
                    <Row align='middle' style={{ marginBottom: '0rem', display: 'flex', alignItems: 'center' }} >
                        {/*
                            todo: move this below the table (aligned left)
                            This requires more work becasue we'd have to remove the pagination controls from the table and provide our own
                         */}
                        {/* <this.SearchQueryAdditionalInfo /> */}
                    </Row>

                    <this.MessageTable />
                </>
            }
        </>
    }
    SearchControlsBar = observer(() => {
        const searchParams = uiState.topicSettings.searchParams;
        const topic = this.props.topic;
        const spaceStyle = { marginRight: '16px', marginTop: '12px' };
        const canUseFilters = api.TopicPermissions.get(topic.topicName)?.canUseSearchFilters ?? true;

        return <React.Fragment>
            <div style={{ margin: '0 1px', marginBottom: '12px', display: 'flex', flexWrap: 'wrap', alignItems: 'flex-end' }}>
                {/* Search Settings*/}
                <Label text='Partition' style={{ ...spaceStyle }}>
                    <Select<number> value={searchParams.partitionID} onChange={c => searchParams.partitionID = c} style={{ width: '9em' }} size='middle'>
                        <Select.Option key='all' value={-1}>All</Select.Option>
                        {range(0, topic.partitionCount).map(i =>
                            <Select.Option key={i} value={i}>Partition {i.toString()}</Select.Option>)}
                    </Select>
                </Label>
                <Label text='Start Offset' style={{ ...spaceStyle }}>
                    <InputGroup compact style={{ display: 'inline-block', width: 'auto' }}>
                        <Select<TopicOffsetOrigin> value={searchParams.offsetOrigin} onChange={e => searchParams.offsetOrigin = e} size='middle'
                            dropdownMatchSelectWidth={false} style={{ width: '9em' }}
                        >
                            {/* riki's solution: */}
                            { /* First */}
                            { /* Last */}
                            { /* Next */}
                            { /* Custom */}
                            {/* weeco's solution: https://i.imgur.com/mhbgyPS.png */}
                            <Option value={TopicOffsetOrigin.End}>Newest</Option>
                            <Option value={TopicOffsetOrigin.EndMinusResults}>Newest<span style={{ opacity: '90%' }}>-{searchParams.maxResults}</span></Option>
                            <Option value={TopicOffsetOrigin.Start}>Oldest</Option>
                            <Option value={TopicOffsetOrigin.Custom}>Custom</Option>
                        </Select>
                        {
                            searchParams.offsetOrigin == TopicOffsetOrigin.Custom &&
                            <Input style={{ width: '7.5em' }} maxLength={20}
                                value={searchParams.startOffset} onChange={e => searchParams.startOffset = +e.target.value}
                                disabled={searchParams.offsetOrigin != TopicOffsetOrigin.Custom} />
                        }
                    </InputGroup>
                </Label>
                <Label text='Max Results' style={{ ...spaceStyle }}>
                    <Select<number> value={searchParams.maxResults} onChange={c => searchParams.maxResults = c} style={{ width: '9em' }} size='middle'>
                        {[1, 3, 5, 10, 20, 50, 100, 200, 500].map(i => <Select.Option key={i} value={i}>{i.toString()}</Select.Option>)}
                    </Select>
                </Label>
                <Label text='Filter' style={{ ...spaceStyle }}>
                    <div style={{ height: '32px', paddingTop: '3px' }}>
                        <Tooltip title="You don't have permissions to use search filters in this topic" trigger={canUseFilters ? 'none' : 'hover'}>
                            <Switch checked={searchParams.filtersEnabled && canUseFilters} onChange={v => searchParams.filtersEnabled = v} disabled={!canUseFilters} />
                        </Tooltip>
                    </div>
                </Label>

                {/* Refresh Button */}
                <Label text='' style={{ ...spaceStyle }}>
                    <div style={{ display: 'flex' }}>

                        <AnimatePresence>
                            {api.MessageSearchPhase == null &&
                                <MotionSpan identityKey='btnRefresh' overrideAnimProps={animProps_span_messagesStatus}>
                                    <Tooltip title='Repeat current search'>
                                        <Button type='primary' onClick={() => this.searchFunc('manual')}>
                                            <SyncIcon size={16} />
                                        </Button>
                                    </Tooltip>
                                </MotionSpan>
                            }
                            {api.MessageSearchPhase != null &&
                                <MotionSpan identityKey='btnCancelSearch' overrideAnimProps={animProps_span_messagesStatus}>
                                    <Tooltip title='Stop searching'>
                                        <Button type='primary' danger onClick={() => api.stopMessageSearch()} style={{ padding: 0, width: '48px' }}>
                                            <LayoutBypass >
                                                <XCircleIcon size={20} />
                                            </LayoutBypass>
                                        </Button>
                                    </Tooltip>
                                </MotionSpan>
                            }
                        </AnimatePresence>
                    </div>
                </Label>

                {/* Quick Search */}
                <div style={{ marginTop: spaceStyle.marginTop, marginLeft: 'auto' }}>
                    <Input placeholder='Quick Search' allowClear={true} size='middle'
                        style={{ width: '200px', padding: '2px 8px', whiteSpace: 'nowrap' }}
                        value={uiState.topicSettings.quickSearch}
                        onChange={e => uiState.topicSettings.quickSearch = this.messageSource.filterText = e.target.value}
                        addonAfter={null} disabled={this.fetchError != null}
                    />
                </div>

                {/* Search Progress Indicator: "Consuming Messages 30/30" */}
                {
                    Boolean(api.MessageSearchPhase && api.MessageSearchPhase.length > 0) &&
                    <StatusIndicator
                        identityKey='messageSearch'
                        fillFactor={(api.Messages?.length ?? 0) / searchParams.maxResults}
                        statusText={api.MessageSearchPhase!}
                        progressText={`${api.Messages?.length ?? 0} / ${searchParams.maxResults}`}
                        bytesConsumed={searchParams.filtersEnabled ? prettyBytes(api.MessagesBytesConsumed) : undefined}
                        messagesConsumed={searchParams.filtersEnabled ? String(api.MessagesTotalConsumed) : undefined}
                    />

                }

                {/*
                api.MessageSearchPhase && api.MessageSearchPhase.length > 0 && searchParams.filters.length>0 &&
                    <StatusIndicator
                        identityKey='messageSearch'
                        fillFactor={(api.Messages?.length ?? 0) / searchParams.maxResults}
                        statusText={api.MessageSearchPhase}
                        progressText={`${api.Messages?.length ?? 0} / ${searchParams.maxResults}`}
                        bytesConsumed={searchParams.filtersEnabled ? prettyBytes(api.MessagesBytesConsumed) : undefined}
                        messagesConsumed={searchParams.filtersEnabled ? String(api.MessagesTotalConsumed) : undefined}
                    />
                    */
                }

                {/* Filter Tags */}
                {searchParams.filtersEnabled && <div style={{ paddingTop: '1em', width: '100%' }}>
                    <MessageSearchFilterBar />
                </div>}



                {/* Button (live search?) */}
                {/* <div style={{ ...spaceStyle }}>
                    <Input.Group compact>
                        <Tooltip title='Load more messages'>
                            <Button type='primary' className='messagesSpecialIconButton'>
                                <span style={{ height: '100%' }}><ArrowRightIcon size={16} /></span>
                                <span style={{ height: '100%', marginLeft: '-11px', transform: 'rotate(90deg)' }} ><DashIcon size={18} /></span>
                            </Button>
                        </Tooltip>
                        <Tooltip title='Start live updating'>
                            <Button type='primary' className='messagesSpecialIconButton'>
                                <span style={{ height: '100%', width: '5px' }}><ChevronRightIcon size={16} /></span>
                                <span style={{ height: '100%' }} ><ChevronRightIcon size={16} /></span>
                            </Button>
                        </Tooltip>
                        <Button type='primary' className='messagesSpecialIconButton' style={{ padding: '0' }}>
                            <div style={{ height: '100%', background: 'linear-gradient(to right, white 0%, rgba(255,255,255,0) 50%, white 100%)', backgroundSize: '80%', backgroundRepeat: 'repeat', padding: '0 15px' }}>
                                <div style={{ width: '18px', height: '18px' }}>
                                    <SvgCircleStop style={{ verticalAlign: 'baseline', fill: 'hsl(0, 0%, 95%)' }} />
                                </div>
                            </div>
                        </Button>
                    </Input.Group>
                </div> */}
            </div>

        </React.Fragment>
    });

    searchFunc = (source: 'auto' | 'manual') => {

        // need to do this first, so we trigger mobx
        const params = uiState.topicSettings.searchParams;
        const searchParams = String(params.offsetOrigin) + params.maxResults + params.partitionID + params.startOffset;

        if (this.currentSearchRun)
            return console.log(`searchFunc: function already in progress (trigger:${source})`);

        const phase = untracked(() => api.MessageSearchPhase);
        if (phase)
            return console.log(`searchFunc: previous search still in progress (trigger:${source}, phase:${phase})`);

        try {
            this.currentSearchRun = searchParams;

            if (this.fetchError == null)
                untracked(() => this.executeMessageSearch());
        } catch (error) {
            console.error(error);
        } finally {
            this.currentSearchRun = null;
        }
    }

    cancelSearch = () => api.stopMessageSearch();

    isFilterMatch(str: string, m: TopicMessage) {
        str = str.toLowerCase();
        if (m.offset.toString().toLowerCase().includes(str)) return true;
        if (m.key && String(m.key).toLowerCase().includes(str)) return true;
        if (m.valueJson && m.valueJson.toLowerCase().includes(str)) return true;
        return false;
    }

    FilterSummary() {

        if (this && this.messageSource && this.messageSource.data) {
            // todo
        }
        else {
            return null;
        }

        const displayText = this.messageSource.data.length == api.Messages.length
            ? 'Filter matched all messages'
            : <><b>{this.messageSource.data.length}</b> results</>;

        return <div style={{ marginRight: '1em' }}>
            <MotionDiv identityKey={displayText}>
                <Text type='secondary'>{displayText}</Text>
            </MotionDiv>
        </div>
    }

    @computed
    get activeTags() {
        return uiState.topicSettings.previewTags.filter(t => t.active).map(t => t.value);
    }

    MessageTable = observer(() => {

        // debug...
        // let i = 0;
        // for (const x of this.messageSource.data) {
        //     let s = '';
        //     for (let j = 0; j < i; j++) s += simpleUniqueId(i.toString());
        //     x.key = s;
        //     i += 1;
        // }

        const previewButton = <>
            <span style={{ display: 'inline-flex', alignItems: 'center', height: 0, marginLeft: '4px' }}>
                <Button shape='round' className='hoverBorder' onClick={() => this.showPreviewSettings = true} style={{ color: '#1890ff', padding: '0 0.5em', background: 'transparent' }}>
                    <SettingOutlined style={{ fontSize: '1rem', transform: 'translateY(1px)' }} />
                    <span style={{ marginLeft: '.3em', fontSize: '85%' }}>Preview</span>
                    {(() => {
                        const count = uiState.topicSettings.previewTags.sum(t => t.active ? 1 : 0);
                        if (count > 0)
                            return <span style={{ marginLeft: '.3em' }}>(<b>{count} active</b>)</span>
                        return <></>;
                    })()}
                </Button>
            </span>
        </>

        const copyDropdown = (record: TopicMessage) => (
            <Menu>
                <Menu.Item key="0" onClick={() => this.copyMessage(record, "key")}>
                    Copy Key
                </Menu.Item>
                <Menu.Item key="1" onClick={() => this.copyMessage(record, "rawValue")}>
                    Copy Value (Raw)
                </Menu.Item>
                <Menu.Item key="2" onClick={() => this.copyMessage(record, "jsonValue")}>
                    Copy Value (JSON Format)
                </Menu.Item>
                <Menu.Item key="4" onClick={() => this.copyMessage(record, "timestamp")}>
                    Copy Epoch Timestamp
                </Menu.Item>
            </Menu>
        );

        const tsFormat = uiState.topicSettings.previewTimestamps;
        const IsColumnSettingsEnabled = uiState.topicSettings.previewColumnFields.length || uiState.topicSettings.previewTimestamps !== 'default';
        const columns: ColumnProps<TopicMessage>[] = [
            { width: 1, title: 'Offset', dataIndex: 'offset', sorter: sortField('offset'), defaultSortOrder: 'descend', render: (t: number) => numberToThousandsString(t) },
            { width: 1, title: 'Partition', dataIndex: 'partitionID', sorter: sortField('partitionID'), },
            { width: 1, title: 'Timestamp', dataIndex: 'timestamp', sorter: sortField('timestamp'), render: (t: number) => <TimestampDisplay unixEpochSecond={t} format={tsFormat} /> },
            { width: 3, title: 'Key', dataIndex: 'key', render: renderKey, sorter: this.keySorter },
            {
                width: 'auto',
                title: <span>Value {previewButton}</span>,
                dataIndex: 'value',
                render: (t, r) => <MessagePreview msg={r} previewFields={() => this.activeTags} />,
                //filteredValue: ['?'],
                //onFilter: (value, record) => { console.log(`Filtering value: ${value}`); return true; },
            },
            {
                width: 1, title: 'Headers', dataIndex: 'headers', sorter: (a, b, order) => b.headers.length - a.headers.length, render: (t, r) => r.headers.length,
            },
            {
                width: 1, title: 'Size', dataIndex: 'size', render: (s) => { if (s > 1000) s = Math.round(s / 1000) * 1000; return prettyBytes(s) },
                sorter: (a, b) => b.size - a.size
            },
            {
                width: 1, title: ' ', key: 'action', className: 'msgTableActionColumn',
                filters: [],
                filterDropdownVisible: false,
                onFilterDropdownVisibleChange: (_) => this.showColumnSettings = true,
                filterIcon: (_) => {
                    return <Tooltip title='Column Settings' mouseEnterDelay={0.1}>
                        <SettingFilled style={IsColumnSettingsEnabled ? { color: '#1890ff' } : { color: '#a092a0' }} />
                    </Tooltip>
                },
                render: (text, record) => !record.isValueNull && (
                    <Dropdown overlayClassName='disableAnimation' overlay={copyDropdown(record)} trigger={['click']}>
                        <Button className='iconButton' style={{ height: '100%', width: '100%', verticalAlign: 'middle' }} type='link'
                            icon={<EllipsisOutlined style={{ fontSize: '32px', display: 'flex', alignContent: 'center', justifyContent: 'center' }} />} size='middle' />
                    </Dropdown>
                    // <ZeroSizeWrapper width={32} height={0}>
                    //     <Button className='iconButton' style={{ height: '40px', width: '40px' }} type='link' icon={<CopyOutlined />} size='middle' onClick={() => this.copyMessage(record)} />
                    // </ZeroSizeWrapper>
                    // <ZeroSizeWrapper width={32} height={0}>
                    //     <Button className='iconButton fill' style={{ height: '40px', width: '40px' }} type='link' icon={<LinkOutlined />} size='middle' onClick={() => this.copyLinkToMessage(record)} />
                    // </ZeroSizeWrapper>
                    // <Divider type="vertical" />
                ),
            },
        ];

        // If the previewColumnFields is empty then use the default columns, otherwise filter it based on it
        const filteredColumns: (ColumnProps<TopicMessage>)[] =
            uiState.topicSettings.previewColumnFields.length == 0
                ? columns
                : uiState.topicSettings.previewColumnFields
                    .map(columnList =>
                        columns.find(c => c.dataIndex === columnList.dataIndex)
                    )
                    .filter(column => !!column)
                    // Add the action tab at the end
                    .concat(columns[columns.length - 1]) as (ColumnProps<TopicMessage>)[];

        // remove headers column if no message has headers
        const hasHeaders = this.messageSource.data.any(m => m.headers.length > 0);
        if (!hasHeaders) filteredColumns.removeAll(c => c.dataIndex == 'headers');


        return <>
            <ConfigProvider renderEmpty={this.empty}>
                <Table
                    style={{ margin: '0', padding: '0', whiteSpace: 'nowrap' }}
                    size='middle'
                    showSorterTooltip={false}
                    pagination={this.pageConfig}
                    onChange={(pagination) => {
                        if (pagination.pageSize) uiState.topicSettings.messagesPageSize = pagination.pageSize;
                        this.pageConfig.current = pagination.current;
                        this.pageConfig.pageSize = pagination.pageSize;
                    }}

                    dataSource={this.messageSource.data}

                    rowKey={r => r.offset + ' ' + r.partitionID + r.timestamp}
                    rowClassName={(r: TopicMessage) => (r.isValueNull) ? 'tombstone' : ''}

                    expandable={{
                        expandRowByClick: false,
                        expandIconColumnIndex: filteredColumns.findIndex(c => c.dataIndex === 'value'),
                        rowExpandable: _ => filteredColumns.findIndex(c => c.dataIndex === 'value') === -1 ? false : true,
                        expandedRowRender: record => RenderExpandedMessage(record),
                    }}

                    columns={filteredColumns}
                />

                {
                    (this.messageSource?.data?.length > 0) &&
                    <PreviewSettings allCurrentKeys={this.allCurrentKeys} getShowDialog={() => this.showPreviewSettings} setShowDialog={s => this.showPreviewSettings = s} />
                }

                <ColumnSettings allCurrentKeys={this.allCurrentKeys} getShowDialog={() => this.showColumnSettings} setShowDialog={s => this.showColumnSettings = s} />


            </ConfigProvider>
        </>
    })

    keySorter(a: TopicMessage, b: TopicMessage, sortOrder?: SortOrder): number {
        const ta = String(a.key) ?? "";
        const tb = String(b.key) ?? "";
        return ta.localeCompare(tb);
    }

    copyMessage(record: TopicMessage, field: "key" | "rawValue" | "jsonValue" | "timestamp") {

        switch (field) {
            case "key":
                typeof record.key === "string" ?
                    navigator.clipboard.writeText(record.key as string) :
                    navigator.clipboard.writeText(JSON.stringify(record.key));
                message.success('Key copied to clipboard', 5);
                break;
            case "rawValue":
                navigator.clipboard.writeText(record.valueJson);
                message.success('Raw Value copied to clipboard', 5);
                break;
            case "jsonValue":
                navigator.clipboard.writeText(JSON.stringify(record.value, null, 4));
                message.success('Message Value (JSON) copied to clipboard', 5);
                break;
            case "timestamp":
                navigator.clipboard.writeText(record.timestamp.toString());
                message.success('Epoch Timestamp copied to clipboard', 5);
                break;
            default:
            // empty
        }
    }

    copyLinkToMessage(record: TopicMessage) {
        const searchParams = { o: record.offset, p: record.partitionID, s: 1 };
        const query = queryString.stringify(searchParams);
        const url = parseUrl(window.location.href);
        url.search = query;

        const newUrl = formatUrl(url);
        console.log("copied url: " + newUrl);

        //navigator.clipboard.writeText(record.valueJson);
        //message.success('Message content (JSON) copied to clipboard', 5);
    }

    async executeMessageSearch(): Promise<void> {
        const searchParams = uiState.topicSettings.searchParams;
        const canUseFilters = api.TopicPermissions.get(this.props.topic.topicName)?.canUseSearchFilters ?? true;

        if (searchParams.offsetOrigin != TopicOffsetOrigin.Custom)
            searchParams.startOffset = searchParams.offsetOrigin;

        editQuery(query => {
            query["p"] = String(searchParams.partitionID); // p = partition
            query["s"] = String(searchParams.maxResults); // s = size
            query["o"] = String(searchParams.startOffset); // o = offset
        })

        let filterCode: string = "";
        if (searchParams.filtersEnabled && canUseFilters) {
            const functionNames: string[] = [];
            const functions: string[] = [];

            searchParams.filters.filter(e => e.isActive && e.code).forEach(e => {
                const name = `filter${functionNames.length + 1}`;
                functionNames.push(name);
                functions.push(`
function ${name}() {
    ${filterConverter(e.code)}
}`);
            });

            if (functions.length > 0) {
                filterCode = functions.join('\n\n') + "\n\n"
                    + `return ${functionNames.map(f => f + "()").join(' && ')}`;
                if (IsDev) console.log(`constructed filter code (${functions.length} functions)`, "\n\n" + filterCode);
            }
        }

        const request = {
            topicName: this.props.topic.topicName,
            partitionId: searchParams.partitionID,
            startOffset: searchParams.startOffset,
            maxResults: searchParams.maxResults,
            filterInterpreterCode: btoa(sanitizeString(filterCode)),
        };

        transaction(async () => {
            try {
                this.fetchError = null;
                api.startMessageSearch(request);
            } catch (error) {
                console.error('error in searchTopicMessages: ' + error.toString());
                this.fetchError = error;
            }
        });

    }

    /*
        SearchQueryAdditionalInfo = observer(() => {
            if (!api.MessageResponse) return null;
            if (api.MessageResponse.fetchedMessages === undefined) return null;
            const formatTime = (ms: number) => !!ms && ms > 0
                ? prettyMilliseconds(api.MessageResponse.elapsedMs, { secondsDecimalDigits: 2 })
                : "undefined";

            const warningDisplay = () => <>
                <Icon type="warning" theme="twoTone" twoToneColor="orange" style={{ fontSize: '150%', marginRight: '0.2em' }} />
                <Text type='warning' strong>
                    Backend aborted the search after <b>{formatTime(api.MessageResponse.elapsedMs)}</b> (fetched {api.MessageResponse.fetchedMessages} messages)
                </Text>
            </>

            const typeTags = api.MessageResponse.messages.map(m => m.valueType).distinct().map(t => this.formatTypeToTag(t)).filter(t => t != null);

            const normalDisplay = () => <>
                <Text type='secondary'>
                    <b>{api.MessageResponse.fetchedMessages}</b> messages (in <b>{formatTime(api.MessageResponse.elapsedMs)}</b>)
                </Text>
                <Divider type='vertical' />
                {typeTags}
            </>

            return <MotionAlways>
                <span style={{ display: 'flex', alignItems: 'center' }}>
                    <Divider type='vertical' />
                    {api.MessageResponse.isCancelled === true ? warningDisplay() : normalDisplay()}
                </span>
            </MotionAlways>
        })
    */

    formatTypeToTag(type: string) {
        type = String(type);
        switch (type) {
            case 'json': return <Tag key={1} color='orange'>JSON</Tag>
            case 'xml': return <Tag key={2} color='green'>XML</Tag>
            case 'avro': return <Tag key={3} color='blue'>Avro</Tag>
            case 'binary': return <Tag key={4} color='red'>Binary</Tag>
            case 'text': return <Tag key={5} color='gold'>Text</Tag>
            case '': return null;
        }
        return <Tag key={6} color='black'>Unknown: {type}</Tag>
    }

    empty = () => <Empty description={<>
        <Text type='secondary' strong style={{ fontSize: '125%' }}>No messages</Text>
        <br />
        <span>Either the selected topic/partition did not contain any messages</span>
    </>} />
}

const renderKey = (value: any, record: TopicMessage) => {
    const text = typeof value === 'string' ? value : ToJson(value);

    if (value == undefined || value == null || text.length == 0 || text == '{}')
        return <Tooltip title="Empty Key" mouseEnterDelay={0.1}>
            <span style={{ opacity: 0.66, marginLeft: '2px' }}><SkipIcon /></span>
        </Tooltip>

    if (text.length > 45) {

        const modal = () => Modal.info({
            title: 'Key',
            width: '80vw',
            centered: true,
            maskClosable: true,
            content: (
                <div style={{ display: 'flex', flexDirection: 'column' }}>
                    <div>
                        Full view of the key<br />
                        <b>todo: add different viewers here (plain, hex, ...)</b><br />
                        <b>todo: fix layout</b><br />
                    </div>
                    <div className='codeBox' style={{ margin: '1em 0 0 0', padding: '1em', whiteSpace: 'normal', wordBreak: 'break-all', overflowY: 'scroll', maxHeight: '300px' }}>
                        <code>{text}</code>
                    </div>
                </div>
            ),
            onOk() { },
        });

        return <span className='hoverLink cellDiv' style={{ minWidth: '120px' }} onClick={() => modal()}>
            <code style={{ fontSize: '95%' }}>{text.slice(0, 44)}&hellip;</code>
        </span>
    }

    return <span className='cellDiv' style={{ width: 'auto' }}>
        <code style={{ fontSize: '95%' }}>{text}</code>
    </span>;
};


@observer
class MessagePreview extends Component<{ msg: TopicMessage, previewFields: () => string[] }> {
    render() {
        const msg = this.props.msg;
        const value = msg.value;
        const fields = this.props.previewFields();

        try {
            let text: ReactNode = <></>;

            if (!value || msg.isValueNull) {
                // null: tombstone
                text = <><DeleteOutlined style={{ fontSize: 16, color: 'rgba(0,0,0, 0.35)', verticalAlign: 'text-bottom', marginRight: '4px', marginLeft: '1px' }} /><code>Tombstone</code></>
            }
            else if (msg.valueType == 'text') {
                // Raw Text (wtf :P)
                text = value;
            }
            else if (msg.valueType == 'binary') {
                // Binary data is displayed as hex dump
                text = msg.valueBinHexPreview;
            }
            else if (fields.length > 0) {
                // Json!
                // Construct our preview object
                const previewObj: any = {};
                const searchOptions = { caseSensitive: uiState.topicSettings.previewTagsCaseSensitive, returnFirstResult: uiState.topicSettings.previewMultiResultMode == 'showOnlyFirst' };
                for (let f of fields) {
                    const results = findElementDeep(value, f, searchOptions);

                    if (results.length > 0) {
                        const propName = (!searchOptions.returnFirstResult && uiState.topicSettings.previewShowResultCount)
                            ? `${results[0].propertyName}(${results.length})`
                            : results[0].propertyName;

                        if (results.length == 1 || searchOptions.returnFirstResult)
                            previewObj[propName] = results[0].value; // show only first value
                        else
                            previewObj[propName] = results.map(r => r.value); // show array of all found values
                    }
                }

                // text = cullText(JSON.stringify(value), 100);
                // text = JSON.stringify(previewObj, undefined, 2)
                text = JSON.stringify(previewObj, undefined, 4).removePrefix('{').removeSuffix('}').trim();
            }
            else {
                // Normal display (json, no filters). Just stringify the whole object
                text = cullText(JSON.stringify(value), 100);
            }

            return <code><span className='cellDiv' style={{ fontSize: '95%' }}>{text}</span></code>
        }
        catch (e) {
            return <span style={{ color: 'red' }}>Error in RenderPreview: {e.toString()}</span>
        }
    }
}


function RenderExpandedMessage(msg: TopicMessage, shouldExpand?: ((x: CollapsedFieldProps) => boolean)) {
    return <div>
        {(msg.headers.length > 0) && RenderMessageHeaders(msg)}
        <div>{RenderMessageValue(msg, shouldExpand)}</div>
    </div>
}

function RenderMessageValue(msg: TopicMessage, shouldExpand?: ((x: CollapsedFieldProps) => boolean)) {
    try {
        if (!msg || !msg.value) return <code>null</code>
        const shouldCollapse = shouldExpand ? shouldExpand : false;

        if (msg.valueType == 'binary') {
            const mode = 'ascii' as ('ascii' | 'raw' | 'hex');
            if (mode == 'raw') {
                return <code style={{ fontSize: '.85em', lineHeight: '1em', whiteSpace: 'normal' }}>{msg.value}</code>
            }
            else if (mode == 'hex') {
                const str = msg.value as string;
                var hex = '';
                for (var i = 0; i < str.length; i++) {
                    let n = str.charCodeAt(i).toString(16);
                    if (n.length == 1) n = '0' + n;
                    hex += n + ' ';
                }

                return <code style={{ fontSize: '.85em', lineHeight: '1em', whiteSpace: 'normal' }}>{hex}</code>
            }
            else {
                const str = msg.value as string;
                var result = '';
                const isPrintable = /[\x20-\x7E]/;
                for (var i = 0; i < str.length; i++) {
                    let ch = String.fromCharCode(str.charCodeAt(i)); // str.charAt(i);
                    ch = isPrintable.test(ch) ? ch : '. ';
                    result += ch + ' ';
                }

                return <code style={{ fontSize: '.85em', lineHeight: '1em', whiteSpace: 'normal' }}>{result}</code>
            }
        }

        return (
            <>
                {/* <Affix offsetTop={30}>
                    <Button icon='copy' shape='circle' size='large'
                        style={{ float: 'right', margin: '1em', zIndex: 10 }} />
                </Affix> */}

                <ReactJson
                    style={{ fontSize: '.85em', lineHeight: '1em', whiteSpace: 'normal' }}
                    displayDataTypes={false} displayObjectSize={true} enableClipboard={false}
                    src={msg.value}
                    name={null}
                    collapseStringsAfterLength={40}
                    groupArraysAfterLength={100}
                    indentWidth={5}
                    iconStyle='triangle'
                    collapsed={2}
                    shouldCollapse={shouldCollapse}
                />
            </>
        )
    }
    catch (e) {
        return <span style={{ color: 'red' }}>Error in RenderExpandedMessage: {e.toString()}</span>
    }
}

function RenderMessageHeaders(msg: TopicMessage) {
    return <div className='messageHeaders'>
        <div className='title'>Message Headers</div>
        {QuickTable(msg.headers, {
            tableStyle: { width: 'auto', paddingLeft: '1em' },
        })}
    </div>
}

@observer
class PreviewSettings extends Component<{ allCurrentKeys: string[], getShowDialog: () => boolean, setShowDialog: (show: boolean) => void }> {
    render() {

        const content = <>
            <Paragraph>
                <Text>
                    When viewing large messages we're often only interested in a few specific fields.
                            To make the preview more helpful, add all the json keys you want to see.<br />
                            Click on an existing tag to toggle it on/off, or <b>x</b> to remove it.<br />
                </Text>
            </Paragraph>
            <div style={{ padding: '1.5em 1em', background: 'rgba(200, 205, 210, 0.16)', borderRadius: '4px' }}>
                <CustomTagList tags={uiState.topicSettings.previewTags} allCurrentKeys={this.props.allCurrentKeys} />
            </div>
            <div style={{ marginTop: '1em' }}>
                <h3 style={{ marginBottom: '0.5em' }}>Settings</h3>
                <Space size='large'>
                    <OptionGroup label='Matching' options={{ 'Ignore Case': false, 'Case Sensitive': true }}
                        value={uiState.topicSettings.previewTagsCaseSensitive}
                        onChange={e => uiState.topicSettings.previewTagsCaseSensitive = e}
                    />
                    <OptionGroup label='Multiple Results' options={{ 'First result': 'showOnlyFirst', 'Show All': 'showAll' }}
                        value={uiState.topicSettings.previewMultiResultMode}
                        onChange={e => uiState.topicSettings.previewMultiResultMode = e}
                    />
                    {uiState.topicSettings.previewMultiResultMode == 'showAll' &&
                        <OptionGroup label='Result Count' options={{ 'Hide': false, 'As part of name': true }}
                            value={uiState.topicSettings.previewShowResultCount}
                            onChange={e => uiState.topicSettings.previewShowResultCount = e}
                        />
                    }
                </Space>
                {
                    // - Show Empty Messages: when unchecked, and the field-filters don't find anything, the whole message will be hidden instead of showing an empty "{}"
                    // - JS filters! You get a small textbox where you can type in something like those examples:
                    //     Example 1 | // if the name matches, show this prop in the preview
                    //               | if (prop.key == 'name') show(prop)

                    // - JS filters could also be submitted to the backend, so it can do the filtering there already
                }
                {
                    // <Checkbox
                    //     checked={uiSettings.topicList.previewShowEmptyMessages}
                    //     onChange={e => uiSettings.topicList.previewShowEmptyMessages = e.target.checked}
                    // >Show Empty Messages</Checkbox>
                }
            </div>
        </>

        return <Modal
            title={<span><FilterOutlined style={{ fontSize: '22px', verticalAlign: 'bottom', marginRight: '16px', color: 'hsla(209, 20%, 35%, 1)' }} />Preview Fields</span>}
            visible={this.props.getShowDialog()}
            onOk={() => this.props.setShowDialog(false)}
            onCancel={() => this.props.setShowDialog(false)}
            width={750}
            okText='Close'
            cancelButtonProps={{ style: { display: 'none' } }}
            closable={false}
            maskClosable={true}
        >
            {content}
        </Modal>;
    }
}

@observer
class ColumnSettings extends Component<{ allCurrentKeys: string[], getShowDialog: () => boolean, setShowDialog: (show: boolean) => void }> {

    render() {

        const content = <>
            <Paragraph>
                <Text>
                    Click on the column field on the text field and/or <b>x</b> on to remove it.<br />
                </Text>
            </Paragraph>
            <div style={{ padding: '1.5em 1em', background: 'rgba(200, 205, 210, 0.16)', borderRadius: '4px' }}>
                <ColumnOptions tags={uiState.topicSettings.previewColumnFields} />
            </div>
            <div style={{ marginTop: '1em' }}>
                <h3 style={{ marginBottom: '0.5em' }}>More Settings</h3>
                <Space size='large'>
                    <OptionGroup label='Timestamp' options={{ 'Local DateTime': 'default', 'Unix Seconds': 'unixSeconds', 'Relative': 'relative', 'Local Date': 'onlyDate', 'Local Time': 'onlyTime' }}
                        value={uiState.topicSettings.previewTimestamps}
                        onChange={e => uiState.topicSettings.previewTimestamps = e}
                    />
                </Space>
            </div>
        </>

        return <Modal
            title={<span><FilterOutlined style={{ fontSize: '22px', verticalAlign: 'bottom', marginRight: '16px', color: 'hsla(209, 20%, 35%, 1)' }} />Column Settings</span>}
            visible={this.props.getShowDialog()}
            onOk={() => this.props.setShowDialog(false)}
            onCancel={() => this.props.setShowDialog(false)}
            width={750}
            okText='Close'
            cancelButtonProps={{ style: { display: 'none' } }}
            closable={false}
            maskClosable={true}
        >
            {content}
        </Modal>;
    }
}

@observer
class ColumnOptions extends Component<{ tags: ColumnList[] }> {

    defaultColumnList: ColumnList[] = [
        { title: 'Offset', dataIndex: 'offset' },
        { title: 'Partition', dataIndex: 'partitionID' },
        { title: 'Timestamp', dataIndex: 'timestamp' },
        { title: 'Key', dataIndex: 'key' },
        { title: 'Headers', dataIndex: 'headers' },
        { title: 'Value', dataIndex: 'value' },
        { title: 'Size', dataIndex: 'size' },
    ];

    render() {
        const defaultValues = uiState.topicSettings.previewColumnFields.map(column => column.title);
        const children = this.defaultColumnList.map((column: ColumnList) =>
            <Option value={column.dataIndex} key={column.dataIndex}>{column.title}</Option>
        );

        return <>
            <Select
                mode="multiple"
                style={{ width: '100%' }}
                placeholder="Currently on default View, please select"
                defaultValue={defaultValues}
                onChange={this.handleColumnListChange}
            >
                {children}
            </Select>
        </>
    }

    handleColumnListChange = (values: string[]) => {
        if (!values.length) {
            uiState.topicSettings.previewColumnFields = [];
        } else {
            const columnsSelected = values
                .map(value => this.defaultColumnList.find(columnList => columnList.dataIndex === value))
                .filter(columnList => !!columnList) as ColumnList[];
            uiState.topicSettings.previewColumnFields = columnsSelected;
        }
    }
}

@observer
class CustomTagList extends Component<{ tags: PreviewTag[], allCurrentKeys: string[] }> {
    @observable inputVisible = false;
    @observable inputValue = '';

    @observable activeTags: string[] = [];

    render() {

        const tagSuggestions = this.props.allCurrentKeys.filter(k => this.props.tags.all(t => t.value != k));

        return <>
            <AnimatePresence>
                <MotionDiv positionTransition>

                    {this.props.tags.map(v => <CustomTag key={v.value} tag={v} tagList={this} />)}

                    {this.inputVisible &&
                        <motion.span positionTransition>
                            {/* <Input
                                ref={r => { if (r) { r.focus(); } }}
                                type="text"
                                size="small"
                                style={{ width: 78 }}
                                value={this.inputValue}
                                onChange={e => this.inputValue = e.target.value}
                                onBlur={this.handleInputConfirm}
                                onPressEnter={this.handleInputConfirm}
                            /> */}
                            <span onKeyDown={e => {
                                if (e.key == 'Enter') this.handleInputConfirm();
                                if (e.key == 'Escape') { this.inputValue = ''; this.handleInputConfirm(); }
                            }}>
                                <AutoComplete
                                    ref={r => { if (r) { r.focus(); } }}

                                    dataSource={tagSuggestions}

                                    size="small"
                                    style={{ width: 130 }}
                                    value={this.inputValue}
                                    onChange={e => this.inputValue = e.toString()}
                                    onBlur={() => { this.handleInputConfirm(); }}
                                    filterOption={true}
                                />
                            </span>

                        </motion.span>
                    }

                    {!this.inputVisible &&
                        <motion.span positionTransition>
                            <Button onClick={() => this.inputVisible = true} size='small' type='dashed'>
                                <PlusOutlined style={{ color: '#999' }} />
                                <>Add Preview</>
                            </Button>
                        </motion.span>
                    }

                    <br />

                    {/* <Select<string> mode='tags'
                        style={{ minWidth: '26em' }} size='large'
                        placeholder='Enter properties for preview'
                    >
                        {tagSuggestions.map(k =>
                            <Select.Option key={k} value={k}>{k}</Select.Option>
                        )}
                    </Select> */}

                </MotionDiv>
            </AnimatePresence>
        </>
    }

    handleInputConfirm = () => {
        const tags = this.props.tags;
        const newTag = this.inputValue;
        if (newTag && tags.all(t => t.value != newTag)) {
            tags.push({ value: newTag, active: true });
        }
        this.inputVisible = false;
        this.inputValue = '';
    };

    get tags(): PreviewTag[] { return this.props.tags; }
    get tagNames(): string[] { return this.props.tags.map(t => t.value); }
    get activeTagNames(): string[] { return this.props.tags.filter(t => t.active).map(t => t.value); }

    setTagActive(tag: string, isActive: boolean) {
        if (!isActive) {
            this.activeTags.remove(tag);
        } else {
            this.activeTags.push(tag);
        }
    }

    removeTag(tag: string) {
        this.props.tags.removeAll(t => t.value === tag);
    }
}

@observer
class CustomTag extends Component<{ tag: PreviewTag, tagList: CustomTagList }> {
    @observable isActive = false;

    render() {
        const tag = this.props.tag;
        const list = this.props.tagList;
        const value = tag.value;

        return <motion.span>
            <Tag
                color={tag.active ? 'blue' : undefined}
                key={value}
                onClick={() => tag.active = !tag.active}
                closable
                onClose={() => list.removeTag(value)}
            >{value}</Tag>
        </motion.span>
    }
}


const makeHelpEntry = (title: string, content: ReactNode, popTitle?: string): ReactNode => (
    <Popover key={title} trigger='click' title={popTitle} content={content}>
        <Button type='link' size='small' style={{ fontSize: '1.2em' }}>{title}</Button>
    </Popover>
)

// TODO Explain:
// - multiple filters are combined with &&
// - 'return' is optional if you only have an expression! as is ';'
// - more examples for 'value', along with 'find(...)'
const helpEntries = [
    makeHelpEntry('Basics', <ul style={{ margin: 0, paddingInlineStart: '15px' }}>
        <li>The filter code is a javascript function body (click 'parameters' to see what arguments are available)</li>
        <li>Return true to allow a message, Return false to discard the message</li>
        <li>The context is re-used between messages, but every partition has its own context</li>
        <li>You can omit the 'return' keyword if your filter is just an 'expression'</li>
        <li>Multiple filters are combined with 'and'. Meaning that ALL filters have to return true for the message to pass.</li>
    </ul>),
    makeHelpEntry('Parameters', <ul style={{ margin: 0, paddingInlineStart: '15px' }}>
        <li><span className='codeBox'>offset</span> (number)</li>
        <li><span className='codeBox'>partitionId</span> (number)</li>
        <li><span className='codeBox'>key</span> (string)</li>
        <li><span className='codeBox'>value</span> (object)</li>
    </ul>),
    makeHelpEntry('Examples', <ul style={{ margin: 0, paddingInlineStart: '15px' }}>
        <li><span className='codeBox'>offset &gt; 10000</span></li>
        <li><span className='codeBox'>if (key == 'example') return true</span></li>
        <li><span className='codeBox'>return (partitionId == 2) &amp;&amp; (value.someProperty == 'test-value')</span></li>
    </ul>),
].genericJoin((last, cur, curIndex) => <div key={'separator_' + curIndex} style={{ display: 'inline', borderLeft: '1px solid #0003' }} />)

@observer
class MessageSearchFilterBar extends Component {
    /*
    todo:
        - does a click outside of the editor mean "ok" or "cancel"?
            - maybe don't allow closing by clicking outside?
            - ok: so we can make quick changes
        - maybe submit the code live, show syntax errors below
        - maybe havee a button that runs the code against the newest message?
     */

    @observable currentFilter: FilterEntry | null = null;
    currentFilterBackup: string | null = null; // json of 'currentFilter'
    currentIsNew = false; // true: 'onCancel' must remove the filter again

    @observable hasChanges = false; // used by editor; shows "revert changes" when true

    static readonly nameTip = <>
        <LayoutBypass justifyContent='flex-start'>
            <Tooltip placement='top' title={<span>Enter a custom name that will be shown in the list.<br />Otherwise the the code itself will be used as the name.</span>}>
                <QuestionCircleTwoTone twoToneColor='deepskyblue' style={{ fontSize: '15px' }} />
            </Tooltip>
        </LayoutBypass>
    </>

    render() {
        const settings = uiState.topicSettings.searchParams;

        return <div style={{ display: 'flex', flexWrap: 'wrap', flexDirection: 'row' }}>

            {/* Existing Tags List  */}
            {settings.filters?.map(e =>
                <Tag
                    style={{ userSelect: 'none' }}
                    className={e.isActive ? 'filterTag' : 'filterTag filterTagDisabled'}
                    key={e.id}
                    closable
                    color={e.isActive ? 'blue' : undefined}
                    onClose={() => settings.filters.remove(e)}
                >
                    <SettingOutlined
                        className='settingIconFilter'
                        onClick={() => {
                            this.currentIsNew = false;
                            this.currentFilterBackup = ToJson(e);
                            this.currentFilter = e;
                            this.hasChanges = false;
                        }}
                    />
                    <span className='filterName' style={{ display: 'inline-block' }} onClick={() => e.isActive = !e.isActive}>
                        {e.name ? e.name : (e.code ? e.code : 'New Filter')}
                    </span>
                </Tag>
            )}

            {/* Add Filter Button */}
            <Tag onClick={() => transaction(() => {
                this.currentIsNew = true;
                this.currentFilterBackup = null;
                this.currentFilter = new FilterEntry();
                this.hasChanges = false;
                settings.filters.push(this.currentFilter);
            })}>
                <span style={{ verticalAlign: 'middle', marginTop: '-3px', }}> {/* marginRight: '4px' */}
                    <PlusIcon size='small' />
                </span>
                {/* <span>New Filter</span> */}
            </Tag>


            {/* Editor */}
            <Modal centered visible={this.currentFilter != null}
                //title='Edit Filter'
                closable={false}
                title={null}
                onOk={() => this.currentFilter = null}
                onCancel={() => this.currentFilter = null}

                destroyOnClose={true}
                // footer={null}

                okText='Close'
                cancelButtonProps={{ style: { display: 'none' } }}
                maskClosable={true}
                footer={<div style={{ display: 'flex', gap: '16px', alignItems: 'center', justifyContent: 'flex-end' }}>
                    <div style={{ fontFamily: '"Open Sans", sans-serif', fontSize: '10.5px', color: '#828282' }}>
                        Changes are saved automatically
                    </div>
                    <Button type='primary' onClick={() => this.currentFilter = null} >Close</Button>
                </div>}

                bodyStyle={{ paddingTop: '18px', paddingBottom: '12px', display: 'flex', gap: '12px', flexDirection: 'column' }}
            >
                {this.currentFilter && <>

                    {/* Title */}
                    <span style={{ display: 'inline-flex', alignItems: 'center', marginBottom: '8px' }}>
                        <span className='h3' style={{ marginRight: '0.3em' }}>Edit Filter</span>
                        <Button style={{
                            opacity: this.hasChanges ? 1 : 0,
                            transform: this.hasChanges ? '' : 'translate(-10px 0px)',
                            transition: 'all 0.4s ease-out',
                            fontFamily: '"Open Sans", sans-serif',
                            fontSize: '73%',
                        }}
                            danger type='dashed' size='small'
                            onClick={() => this.revertChanges()}
                        >
                            Revert Changes
                        </Button>
                    </span>

                    {/* Name */}
                    <Label text='Display Name'>
                        <Input
                            style={{ padding: '2px 8px' }}
                            value={this.currentFilter!.name}
                            onChange={e => { this.currentFilter!.name = e.target.value; this.hasChanges = true; }}
                            placeholder='will be shown instead of the code'
                            size='small' />
                    </Label>

                    {/* Code Box */}
                    <Label text='Filter Code'>
                        <Editor
                            value={this.currentFilter!.code}
                            onValueChange={code => { this.currentFilter!.code = code; this.hasChanges = true; }}
                            highlight={code => Prism.highlight(code, PrismLanguages["javascript"], "javascript")}
                            padding={10}
                            style={{
                                fontFamily: '"Fira code", "Fira Mono", monospace',
                                fontSize: 12,
                                minWidth: '300px',
                                minHeight: '200px',
                                border: '1px solid #0004',
                                outline: 'none',
                                borderRadius: '2px',
                            }}
                            textareaClassName='code-editor-textarea'
                        />
                    </Label>

                    {/* Help Bar */}
                    <Alert type='info' style={{ margin: '0px', padding: '3px 8px', }} message={<>
                        <span style={{ fontFamily: '"Open Sans", sans-serif', fontWeight: 600, fontSize: '80%', color: '#0009' }}>
                            <span>Help:</span>
                            {helpEntries}
                        </span>
                    </>} />

                </>}
            </Modal>
        </div>
    }



    revertChanges() {
        if (this.currentFilter && this.currentFilterBackup) {
            const restored = JSON.parse(this.currentFilterBackup);
            if (restored)
                Object.assign(this.currentFilter, restored);
            this.hasChanges = false;
        }
    }
}<|MERGE_RESOLUTION|>--- conflicted
+++ resolved
@@ -36,11 +36,6 @@
 import 'prismjs/components/prism-javascript';
 import "prismjs/components/prism-js-extras"
 import 'prismjs/themes/prism.css';
-<<<<<<< HEAD
-import { timeStamp } from "console";
-import { triggerAsyncId } from "async_hooks";
-=======
->>>>>>> 2f99d014
 
 
 
