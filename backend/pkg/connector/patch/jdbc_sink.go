--- conflicted
+++ resolved
@@ -68,11 +68,7 @@
 			SetDefaultValue("insert")
 	case "pk.mode":
 		d.SetDisplayName("Primary Key Mode").
-<<<<<<< HEAD
-			SetDocumentation("The primary key mode, also refer to 'Primary Key Fields' documentation for interplay. Supported modes are: 'NONE' - No keys utilized. 'kafka' - Kafka coordinates (the topic, partition, and offset) are used as the PK. 'RECORD_KEY' - Field(s) from the record key are used, which may be a primitive or a struct. 'RECORD_VALUE' - Field(s) from the record value are used, which must be a struct").
-=======
-			SetDocumentation("The primary key mode, also refer to 'Primary Key Fields' documentation for interplay. Supported modes are: 'NONE' - No keys utilized. 'KAFKA' - Redpanda coordinates (the topic, partition, and offset) are used as the PK. 'RECORD_KEY' - Field(s) from the record key are used, which may be a primitive or a struct. 'RECORD_VALUE' - Field(s) from the record value are used, which must be a struct.").
->>>>>>> 9d392510
+			SetDocumentation("The primary key mode, also refer to 'Primary Key Fields' documentation for interplay. Supported modes are: 'NONE' - No keys utilized. 'KAFKA' - Redpanda coordinates (the topic, partition, and offset) are used as the PK. 'RECORD_KEY' - Field(s) from the record key are used, which may be a primitive or a struct. 'RECORD_VALUE' - Field(s) from the record value are used, which must be a struct").
 			SetImportance(model.ConfigDefinitionImportanceMedium).
 			SetComponentType(model.ComponentRadioGroup).
 			AddRecommendedValueWithMetadata("none", "NONE").
